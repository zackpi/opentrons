--- conflicted
+++ resolved
@@ -260,7 +260,6 @@
     expect(getCalibrationWarning(wrapper).children()).toHaveLength(0)
   })
 
-<<<<<<< HEAD
   it('Failed start component only rendered if create request has failed', () => {
     const wrapper = render()
     mockGetRequestById.mockReturnValue({
@@ -278,7 +277,8 @@
     getConfirmDeckCalButton(wrapper).invoke('onClick')()
     wrapper.update()
     expect(getFailedStartModal(wrapper).exists()).toBe(true)
-=======
+  })
+
   const CALIBRATE_STATUSES = [DECK_CAL_STATUS_IDENTITY, null]
   const RECALIBRATE_STATUSES = [
     DECK_CAL_STATUS_OK,
@@ -302,6 +302,5 @@
         /recalibrate deck/i
       )
     })
->>>>>>> c351ea78
   })
 })