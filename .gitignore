flip
<<<<<<< HEAD

=======
>>>>>>> 3cbc4a92
server/static/css
.sass-cache
.DS_Store
~/
.env
.DS_Store

# Logs
logs
*.log
logfile.txt
server/*.log

# Runtime data
pids
*.pid
*.seed

# Directory for instrumented libs generated by jscoverage/JSCover
lib-cov

# Coverage directory used by tools like istanbul
coverage

# Grunt intermediate storage (http://gruntjs.com/creating-plugins#storing-task-files)
.grunt

# node-waf configuration
.lock-wscript

# Compiled binary addons (http://nodejs.org/api/addons.html)
build/Release

# Dependency directory
# https://www.npmjs.org/doc/misc/npm-faq.html#should-i-check-my-node_modules-folder-into-git
node_modules

# pychar
.idea
dist

.node-version
.python-version
app/backend-dist/mac/*
!app/backend-dist/mac/.gitkeep
app/backend-dist/win/*
!app/backend-dist/win/.gitkeep

## backend gitignore
backend_env

# Ignore any Opentrons auto-generated files
backend/otone_data
backend/backend/otone_data/*
backend/logfile.txt
logfile.txt

# Byte-compiled / optimized / DLL files
__pycache__/
*.py[cod]
*$py.class

# C extensions
*.so

# Distribution / packaging
.Python
env/
develop-eggs/
dist/
downloads/
eggs/
.eggs/
lib/
lib64/
parts/
sdist/
var/
*.egg-info/
.installed.cfg
*.egg

# PyInstaller
pyinstaller/build
pyinstaller/dist

# Crossbar
#  Usually these files are written by the Crossbar server
*.priv
*.pub

# Installer logs
pip-log.txt
pip-delete-this-directory.txt

# Unit test / coverage reports
htmlcov/
.tox/
.coverage
.coverage.*
.cache
nosetests.xml
coverage.xml
*,cover
.hypothesis/

# Translations
*.mo
*.pot

# Django stuff:
*.log

# Sphinx documentation
docs/_build/

# PyBuilder
target/
.idea/
.setup_litter

# Electron build`
releases/*
out/

server/protocols/*<|MERGE_RESOLUTION|>--- conflicted
+++ resolved
@@ -1,8 +1,4 @@
 flip
-<<<<<<< HEAD
-
-=======
->>>>>>> 3cbc4a92
 server/static/css
 .sass-cache
 .DS_Store
